--- conflicted
+++ resolved
@@ -1540,7 +1540,6 @@
     asyncio.run(run_conversation())
 
 
-<<<<<<< HEAD
 # Version command
 @voice_mode_main_cli.command()
 def version():
@@ -1656,7 +1655,8 @@
     except FileNotFoundError as e:
         click.echo(f"❌ Update failed: {e}")
         click.echo("Please install UV or pip and try again")
-=======
+
+
 # Completions command
 @voice_mode_main_cli.command()
 @click.argument('shell', type=click.Choice(['bash', 'zsh', 'fish']))
@@ -1762,5 +1762,4 @@
     else:
         # Output completion script to stdout
         click.echo(completion_script)
->>>>>>> e29599a5
-
+
